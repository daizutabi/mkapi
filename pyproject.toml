--- conflicted
+++ resolved
@@ -4,13 +4,8 @@
 
 [project]
 name = "mkapi"
-<<<<<<< HEAD
-version = "4.1.4"
-description = "A plugin for MkDocs to generate API documentation"
-=======
 version = "4.1.3"
 description = "A powerful MkDocs plugin for automatic API documentation generation from Python docstrings"
->>>>>>> 8fade721
 readme = "README.md"
 license = { file = "LICENSE" }
 authors = [{ name = "daizutabi", email = "daizutabi@gmail.com" }]
