--- conflicted
+++ resolved
@@ -344,17 +344,12 @@
         return name
     module = importlib.import_module(obj.__module__)
     globals = dict(inspect.getmembers(module))
-<<<<<<< HEAD
-    type = utils.get_type(name, globals)
-    return to_string(type)
-=======
     try:
         type = eval(name, globals)
     except NameError:
         return name
     else:
         return to_string(type)
->>>>>>> c3c26ed0
 
 
 @lru_cache(maxsize=1000)
