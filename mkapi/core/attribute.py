--- conflicted
+++ resolved
@@ -121,14 +121,10 @@
     for x in nodes:
         if isinstance(x, _ast.AnnAssign):
             attr, lineno, type_str = parse_annotation_assign(x)
-<<<<<<< HEAD
-            type = utils.get_type(type_str, globals)
-=======
             try:
                 type = eval(type_str, globals)
             except NameError:
                 type = type_str
->>>>>>> c3c26ed0
             update(attr, lineno, type)
         if isinstance(x, _ast.Attribute) and isinstance(x.ctx, _ast.Store):
             attr, lineno = parse_attribute_with_lineno(x)
